{
  "name": "@backstage/cli",
  "description": "CLI for developing Backstage plugins and apps",
  "version": "0.1.1-alpha.26",
  "private": false,
  "publishConfig": {
    "access": "public"
  },
  "homepage": "https://backstage.io",
  "repository": {
    "type": "git",
    "url": "https://github.com/spotify/backstage",
    "directory": "packages/cli"
  },
  "keywords": [
    "backstage"
  ],
  "license": "Apache-2.0",
  "main": "dist/index.cjs.js",
  "scripts": {
    "build": "backstage-cli build --outputs cjs",
    "lint": "backstage-cli lint",
    "test": "backstage-cli test",
    "clean": "backstage-cli clean",
    "start": "nodemon --"
  },
  "bin": {
    "backstage-cli": "bin/backstage-cli"
  },
  "dependencies": {
    "@backstage/cli-common": "^0.1.1-alpha.26",
    "@backstage/config": "^0.1.1-alpha.26",
    "@backstage/config-loader": "^0.1.1-alpha.26",
    "@hot-loader/react-dom": "^16.13.0",
    "@lerna/package-graph": "^3.18.5",
    "@lerna/project": "^3.18.0",
    "@rollup/plugin-commonjs": "^16.0.0",
    "@rollup/plugin-json": "^4.0.2",
    "@rollup/plugin-node-resolve": "^9.0.0",
    "@rollup/plugin-yaml": "^2.1.1",
    "@spotify/eslint-config-base": "^8.0.0",
    "@spotify/eslint-config-react": "^8.0.0",
    "@spotify/eslint-config-typescript": "^8.0.0",
    "@sucrase/webpack-loader": "^2.0.0",
    "@svgr/plugin-jsx": "5.4.x",
    "@svgr/plugin-svgo": "5.4.x",
    "@svgr/rollup": "5.4.x",
    "@svgr/webpack": "5.4.x",
    "@types/start-server-webpack-plugin": "^2.2.0",
    "@types/webpack-env": "^1.15.2",
    "@types/webpack-node-externals": "^2.5.0",
    "@typescript-eslint/eslint-plugin": "^v3.10.1",
    "@typescript-eslint/parser": "^v3.10.1",
    "bfj": "^7.0.2",
    "chalk": "^4.0.0",
    "chokidar": "^3.3.1",
    "commander": "^6.1.0",
    "css-loader": "^3.5.3",
    "dashify": "^2.0.0",
    "diff": "^4.0.2",
    "esbuild": "^0.7.7",
    "eslint": "^7.1.0",
    "eslint-config-prettier": "^6.0.0",
    "eslint-formatter-friendly": "^7.0.0",
    "eslint-plugin-import": "^2.20.2",
<<<<<<< HEAD
    "eslint-plugin-jest": "^24.1.0",
    "eslint-plugin-jsx-a11y": "^6.2.1",
    "eslint-plugin-monorepo": "^0.3.1",
    "eslint-plugin-react": "^7.12.4",
    "eslint-plugin-react-hooks": "^4.0.0",
=======
    "eslint-plugin-monorepo": "^0.3.1",
>>>>>>> 002e0eb1
    "fork-ts-checker-webpack-plugin": "^4.0.5",
    "fs-extra": "^9.0.0",
    "handlebars": "^4.7.3",
    "html-webpack-plugin": "^4.3.0",
    "inquirer": "^7.0.4",
    "jest": "^26.0.1",
    "jest-css-modules": "^2.1.0",
    "jest-esm-transformer": "^1.0.0",
    "mini-css-extract-plugin": "^0.9.0",
    "ora": "^4.0.3",
    "raw-loader": "^4.0.1",
    "react": "^16.0.0",
    "react-dev-utils": "^10.2.1",
    "react-hot-loader": "^4.12.21",
    "recursive-readdir": "^2.2.2",
    "replace-in-file": "^6.0.0",
    "rollup": "2.23.x",
    "rollup-plugin-dts": "1.4.13",
    "rollup-plugin-esbuild": "^2.0.0",
    "rollup-plugin-peer-deps-external": "^2.2.2",
    "rollup-plugin-postcss": "^3.1.1",
    "rollup-plugin-typescript2": "^0.27.3",
    "rollup-pluginutils": "^2.8.2",
    "start-server-webpack-plugin": "^2.2.5",
    "style-loader": "^1.2.1",
    "sucrase": "^3.16.0",
    "tar": "^6.0.1",
    "terser-webpack-plugin": "^1.4.3",
    "ts-jest": "^26.0.0",
    "ts-loader": "^7.0.4",
    "typescript": "^4.0.3",
    "url-loader": "^4.1.0",
    "webpack": "^4.41.6",
    "webpack-dev-server": "^3.11.0",
    "webpack-node-externals": "^2.5.0",
    "yaml": "^1.10.0",
    "yml-loader": "^2.1.0",
    "yn": "^4.0.0"
  },
  "devDependencies": {
    "@types/diff": "^4.0.2",
    "@types/fs-extra": "^9.0.1",
    "@types/html-webpack-plugin": "^3.2.2",
    "@types/http-proxy": "^1.17.4",
    "@types/inquirer": "^7.3.1",
    "@types/mini-css-extract-plugin": "^0.9.1",
    "@types/mock-fs": "^4.13.0",
    "@types/node": "^13.7.2",
    "@types/ora": "^3.2.0",
    "@types/react-dev-utils": "^9.0.4",
    "@types/recursive-readdir": "^2.2.0",
    "@types/rollup-plugin-peer-deps-external": "^2.2.0",
    "@types/rollup-plugin-postcss": "^2.0.0",
    "@types/tar": "^4.0.3",
    "@types/webpack": "^4.41.7",
    "@types/webpack-dev-server": "^3.11.0",
    "del": "^5.1.0",
    "mock-fs": "^4.13.0",
    "nodemon": "^2.0.2",
    "ts-node": "^8.6.2"
  },
  "files": [
    "asset-types",
    "templates",
    "config",
    "bin",
    "dist/**/*.js"
  ],
  "nodemonConfig": {
    "watch": "./src",
    "exec": "bin/backstage-cli",
    "ext": "ts"
  }
}<|MERGE_RESOLUTION|>--- conflicted
+++ resolved
@@ -63,15 +63,7 @@
     "eslint-config-prettier": "^6.0.0",
     "eslint-formatter-friendly": "^7.0.0",
     "eslint-plugin-import": "^2.20.2",
-<<<<<<< HEAD
-    "eslint-plugin-jest": "^24.1.0",
-    "eslint-plugin-jsx-a11y": "^6.2.1",
     "eslint-plugin-monorepo": "^0.3.1",
-    "eslint-plugin-react": "^7.12.4",
-    "eslint-plugin-react-hooks": "^4.0.0",
-=======
-    "eslint-plugin-monorepo": "^0.3.1",
->>>>>>> 002e0eb1
     "fork-ts-checker-webpack-plugin": "^4.0.5",
     "fs-extra": "^9.0.0",
     "handlebars": "^4.7.3",
