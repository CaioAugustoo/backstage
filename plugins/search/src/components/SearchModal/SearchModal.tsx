/*
 * Copyright 2021 The Backstage Authors
 *
 * Licensed under the Apache License, Version 2.0 (the "License");
 * you may not use this file except in compliance with the License.
 * You may obtain a copy of the License at
 *
 *     http://www.apache.org/licenses/LICENSE-2.0
 *
 * Unless required by applicable law or agreed to in writing, software
 * distributed under the License is distributed on an "AS IS" BASIS,
 * WITHOUT WARRANTIES OR CONDITIONS OF ANY KIND, either express or implied.
 * See the License for the specific language governing permissions and
 * limitations under the License.
 */

import React from 'react';
import {
  Dialog,
  DialogContent,
  DialogTitle,
  Divider,
  Grid,
  List,
  Paper,
  useTheme,
} from '@material-ui/core';
import LaunchIcon from '@material-ui/icons/Launch';
import { makeStyles } from '@material-ui/core/styles';
import { SearchBar } from '../SearchBar';
import { DefaultResultListItem } from '../DefaultResultListItem';
import { SearchResult } from '../SearchResult';
import {
  SearchContextProvider,
  useInfiniteScrollSearch,
  useSearch,
} from '../SearchContext';
import { useRouteRef } from '@backstage/core-plugin-api';
import { Link, useContent } from '@backstage/core-components';
import { rootRouteRef } from '../../plugin';

export interface SearchModalProps {
  open?: boolean;
  toggleModal: () => void;
}

const useStyles = makeStyles(theme => ({
  container: {
    borderRadius: 30,
    display: 'flex',
    height: '2.4em',
  },
  input: {
    flex: 1,
  },
  // Reduces default height of the modal, keeping a gap of 128px between the top and bottom of the page.
  paperFullWidth: { height: 'calc(100% - 128px)' },
  dialogActionsContainer: { padding: theme.spacing(1, 3) },
  viewResultsLink: { verticalAlign: '0.5em' },
}));

export const Modal = ({ open = true, toggleModal }: SearchModalProps) => {
  const getSearchLink = useRouteRef(rootRouteRef);
  const classes = useStyles();

  const { term } = useSearch();
<<<<<<< HEAD
  const scrollHandlers = useInfiniteScrollSearch();
=======
  const { focusContent } = useContent();
  const { transitions } = useTheme();
>>>>>>> 472e0216

  const handleResultClick = () => {
    toggleModal();
    setTimeout(focusContent, transitions.duration.leavingScreen);
  };

  const handleKeyPress = () => {
    handleResultClick();
  };

  return (
    <Dialog
      classes={{
        paperFullWidth: classes.paperFullWidth,
      }}
      onClose={toggleModal}
      aria-labelledby="search-modal-title"
      open={open}
      fullWidth
      maxWidth="lg"
    >
      <DialogTitle>
        <Paper className={classes.container}>
          <SearchBar className={classes.input} />
        </Paper>
      </DialogTitle>
      <DialogContent {...scrollHandlers}>
        <Grid
          container
          direction="row-reverse"
          justifyContent="flex-start"
          alignItems="center"
        >
          <Grid item>
            <Link
              onClick={() => {
                toggleModal();
                setTimeout(focusContent, transitions.duration.leavingScreen);
              }}
              to={`${getSearchLink()}?query=${term}`}
            >
              <span className={classes.viewResultsLink}>View Full Results</span>
              <LaunchIcon color="primary" />
            </Link>
          </Grid>
        </Grid>
        <Divider />
        <SearchResult>
          {({ results }) => (
            <List>
              {results.map(({ document }) => (
                <div
                  role="button"
                  tabIndex={0}
                  key={`${document.location}-btn`}
                  onClick={handleResultClick}
                  onKeyPress={handleKeyPress}
                >
                  <DefaultResultListItem
                    key={document.location}
                    result={document}
                  />
                </div>
              ))}
            </List>
          )}
        </SearchResult>
      </DialogContent>
    </Dialog>
  );
};

export const SearchModal = ({ open = true, toggleModal }: SearchModalProps) => {
  return (
    <SearchContextProvider>
      <Modal open={open} toggleModal={toggleModal} />
    </SearchContextProvider>
  );
};<|MERGE_RESOLUTION|>--- conflicted
+++ resolved
@@ -64,12 +64,9 @@
   const classes = useStyles();
 
   const { term } = useSearch();
-<<<<<<< HEAD
   const scrollHandlers = useInfiniteScrollSearch();
-=======
   const { focusContent } = useContent();
   const { transitions } = useTheme();
->>>>>>> 472e0216
 
   const handleResultClick = () => {
     toggleModal();
