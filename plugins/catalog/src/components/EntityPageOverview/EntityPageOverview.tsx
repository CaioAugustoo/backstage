--- conflicted
+++ resolved
@@ -17,11 +17,7 @@
 // TODO(shmidt-i): move to the app
 import { Entity } from '@backstage/catalog-model';
 import { Content } from '@backstage/core';
-<<<<<<< HEAD
-import { SentryIssuesWidget } from '@backstage/plugin-sentry';
-=======
-import { Widget as GithubActionsWidget } from '@backstage/plugin-github-actions';
->>>>>>> bc58e7a0
+import { LatestWorkflowRunCard } from '@backstage/plugin-github-actions';
 import {
   JenkinsBuildsWidget,
   JenkinsLastBuildWidget,
@@ -51,20 +47,11 @@
             <JenkinsBuildsWidget entity={entity} />
           </Grid>
         )}
-<<<<<<< HEAD
-        <Grid item sm={8}>
-          <SentryIssuesWidget
-            sentryProjectId="sample-sentry-project-id"
-            statsFor="24h"
-          />
-        </Grid>
-=======
         {entity.metadata?.annotations?.['backstage.io/github-actions-id'] && (
           <Grid item sm={3}>
-            <GithubActionsWidget entity={entity} branch="master" />
+            <LatestWorkflowRunCard entity={entity} branch="master" />
           </Grid>
         )}
->>>>>>> bc58e7a0
       </Grid>
     </Content>
   );
