--- conflicted
+++ resolved
@@ -95,12 +95,8 @@
   apiRouter.use(notFoundHandler());
 
   const service = createServiceBuilder(module)
-<<<<<<< HEAD
-    .loadConfig(configReader)
+    .loadConfig(config)
     .addWebSocket('/api/linkerd/ws', await createWebSocketPlugin(linkerdEnv))
-=======
-    .loadConfig(config)
->>>>>>> df94d7ed
     .addRouter('', await healthcheck(healthcheckEnv))
     .addRouter('/api', apiRouter)
     .addRouter('', await app(appEnv));
