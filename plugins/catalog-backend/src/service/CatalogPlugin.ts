--- conflicted
+++ resolved
@@ -45,14 +45,11 @@
   #processors = new Array<CatalogProcessor>();
   #entityProviders = new Array<EntityProvider>();
   #placeholderResolvers: Record<string, PlaceholderResolver> = {};
-<<<<<<< HEAD
-  #entityDataParser?: CatalogProcessorParser;
-=======
   #onProcessingErrorHandler?: (event: {
     unprocessedEntity: Entity;
     errors: Error[];
   }) => Promise<void> | void;
->>>>>>> 25adbdde
+  #entityDataParser?: CatalogProcessorParser;
 
   addProcessor(
     ...processors: Array<CatalogProcessor | Array<CatalogProcessor>>
@@ -74,7 +71,15 @@
     this.#placeholderResolvers[key] = resolver;
   }
 
-<<<<<<< HEAD
+  setOnProcessingErrorHandler(
+    handler: (event: {
+      unprocessedEntity: Entity;
+      errors: Error[];
+    }) => Promise<void> | void,
+  ) {
+    this.#onProcessingErrorHandler = handler;
+  }
+
   setEntityDataParser(parser: CatalogProcessorParser): void {
     if (this.#entityDataParser) {
       throw new Error(
@@ -82,15 +87,6 @@
       );
     }
     this.#entityDataParser = parser;
-=======
-  setOnProcessingErrorHandler(
-    handler: (event: {
-      unprocessedEntity: Entity;
-      errors: Error[];
-    }) => Promise<void> | void,
-  ) {
-    this.#onProcessingErrorHandler = handler;
->>>>>>> 25adbdde
   }
 
   get processors() {
@@ -105,13 +101,12 @@
     return this.#placeholderResolvers;
   }
 
-<<<<<<< HEAD
+  get onProcessingErrorHandler() {
+    return this.#onProcessingErrorHandler;
+  }
+
   get entityDataParser() {
     return this.#entityDataParser;
-=======
-  get onProcessingErrorHandler() {
-    return this.#onProcessingErrorHandler;
->>>>>>> 25adbdde
   }
 }
 
