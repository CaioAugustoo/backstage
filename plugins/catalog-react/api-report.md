## API Report File for "@backstage/plugin-catalog-react"

> Do not edit this file. It is a report generated by [API Extractor](https://api-extractor.com/).

```ts
/// <reference types="react" />

import { ApiRef } from '@backstage/core-plugin-api';
import { CATALOG_FILTER_EXISTS } from '@backstage/catalog-client';
import { CatalogApi } from '@backstage/catalog-client';
import { ComponentEntity } from '@backstage/catalog-model';
import { ComponentProps } from 'react';
import { CompoundEntityRef } from '@backstage/catalog-model';
import { Entity } from '@backstage/catalog-model';
import { IconButton } from '@material-ui/core';
import { LinkProps } from '@backstage/core-components';
import { Observable } from '@backstage/types';
import { Overrides } from '@material-ui/core/styles/overrides';
import { Permission } from '@backstage/plugin-permission-common';
import { PropsWithChildren } from 'react';
import { default as React_2 } from 'react';
import { ReactNode } from 'react';
import { RouteRef } from '@backstage/core-plugin-api';
import { ScmIntegrationRegistry } from '@backstage/integration';
import { StyleRules } from '@material-ui/core/styles/withStyles';
import { SystemEntity } from '@backstage/catalog-model';
import { TableColumn } from '@backstage/core-components';

// @public
export const AsyncEntityProvider: ({
  children,
  entity,
  loading,
  error,
  refresh,
}: AsyncEntityProviderProps) => JSX.Element;

// @public
export interface AsyncEntityProviderProps {
  // (undocumented)
  children: ReactNode;
  // (undocumented)
  entity?: Entity;
  // (undocumented)
  error?: Error;
  // (undocumented)
  loading: boolean;
  // (undocumented)
  refresh?: VoidFunction;
}

// @public (undocumented)
export type BackstageOverrides = Overrides & {
  [Name in keyof CatalogReactComponentsNameToClassKey]?: Partial<
    StyleRules<CatalogReactComponentsNameToClassKey[Name]>
  >;
};

export { CATALOG_FILTER_EXISTS };

export { CatalogApi };

// @public
export const catalogApiRef: ApiRef<CatalogApi>;

// @public (undocumented)
export type CatalogReactComponentsNameToClassKey = {
  CatalogReactUserListPicker: CatalogReactUserListPickerClassKey;
  CatalogReactEntityLifecyclePicker: CatalogReactEntityLifecyclePickerClassKey;
  CatalogReactEntitySearchBar: CatalogReactEntitySearchBarClassKey;
  CatalogReactEntityTagPicker: CatalogReactEntityTagPickerClassKey;
  CatalogReactEntityOwnerPicker: CatalogReactEntityOwnerPickerClassKey;
};

// @public (undocumented)
export type CatalogReactEntityLifecyclePickerClassKey = 'input';

// @public (undocumented)
export type CatalogReactEntityOwnerPickerClassKey = 'input';

// @public (undocumented)
export type CatalogReactEntitySearchBarClassKey = 'searchToolbar' | 'input';

// @public (undocumented)
export type CatalogReactEntityTagPickerClassKey = 'input';

// @public (undocumented)
export type CatalogReactUserListPickerClassKey =
  | 'root'
  | 'title'
  | 'listIcon'
  | 'menuItem'
  | 'groupWrapper';

// @public (undocumented)
export const columnFactories: Readonly<{
  createEntityRefColumn<T extends Entity>(options: {
    defaultKind?: string;
  }): TableColumn<T>;
  createEntityRelationColumn<T_1 extends Entity>({
    title,
    relation,
    defaultKind,
    filter: entityFilter,
  }: {
    title: string;
    relation: string;
    defaultKind?: string | undefined;
    filter?:
      | {
          kind: string;
        }
      | undefined;
  }): TableColumn<T_1>;
  createOwnerColumn<T_2 extends Entity>(): TableColumn<T_2>;
  createDomainColumn<T_3 extends Entity>(): TableColumn<T_3>;
  createSystemColumn<T_4 extends Entity>(): TableColumn<T_4>;
  createMetadataDescriptionColumn<T_5 extends Entity>(): TableColumn<T_5>;
  createSpecLifecycleColumn<T_6 extends Entity>(): TableColumn<T_6>;
  createSpecTypeColumn<T_7 extends Entity>(): TableColumn<T_7>;
}>;

// @public (undocumented)
export type DefaultEntityFilters = {
  kind?: EntityKindFilter;
  type?: EntityTypeFilter;
  user?: UserListFilter;
  owners?: EntityOwnerFilter;
  lifecycles?: EntityLifecycleFilter;
  tags?: EntityTagFilter;
  text?: EntityTextFilter;
};

// @public (undocumented)
export type EntityFilter = {
  getCatalogFilters?: () => Record<
    string,
    string | symbol | (string | symbol)[]
  >;
  filterEntity?: (entity: Entity) => boolean;
  toQueryValue?: () => string | string[];
};

// @public
export class EntityKindFilter implements EntityFilter {
  constructor(value: string);
  // (undocumented)
  getCatalogFilters(): Record<string, string | string[]>;
  // (undocumented)
  toQueryValue(): string;
  // (undocumented)
  readonly value: string;
}

// @public (undocumented)
export const EntityKindPicker: (
  props: EntityKindPickerProps,
) => JSX.Element | null;

// @public
export interface EntityKindPickerProps {
  // (undocumented)
  hidden: boolean;
  // (undocumented)
  initialFilter?: string;
}

// @public
export class EntityLifecycleFilter implements EntityFilter {
  constructor(values: string[]);
  // (undocumented)
  filterEntity(entity: Entity): boolean;
  // (undocumented)
  toQueryValue(): string[];
  // (undocumented)
  readonly values: string[];
}

// @public (undocumented)
export const EntityLifecyclePicker: () => JSX.Element | null;

// @public
export const EntityListContext: React_2.Context<
  EntityListContextProps<any> | undefined
>;

// @public (undocumented)
export type EntityListContextProps<
  EntityFilters extends DefaultEntityFilters = DefaultEntityFilters,
> = {
  filters: EntityFilters;
  entities: Entity[];
  backendEntities: Entity[];
  updateFilters: (
    filters:
      | Partial<EntityFilters>
      | ((prevFilters: EntityFilters) => Partial<EntityFilters>),
  ) => void;
  queryParameters: Partial<Record<keyof EntityFilters, string | string[]>>;
  loading: boolean;
  error?: Error;
};

// @public
export const EntityListProvider: <EntityFilters extends DefaultEntityFilters>({
  children,
}: PropsWithChildren<{}>) => JSX.Element;

// @public (undocumented)
export type EntityLoadingStatus<TEntity extends Entity = Entity> = {
  entity?: TEntity;
  loading: boolean;
  error?: Error;
  refresh?: VoidFunction;
};

// @public
export class EntityOwnerFilter implements EntityFilter {
  constructor(values: string[]);
  // (undocumented)
  filterEntity(entity: Entity): boolean;
  // (undocumented)
  toQueryValue(): string[];
  // (undocumented)
  readonly values: string[];
}

// @public (undocumented)
export const EntityOwnerPicker: () => JSX.Element | null;

// @public
export const EntityProvider: ({
  entity,
  children,
}: EntityProviderProps) => JSX.Element;

// @public
export interface EntityProviderProps {
  // (undocumented)
  children: ReactNode;
  // (undocumented)
  entity?: Entity;
}

// @public
export const EntityRefLink: (props: EntityRefLinkProps) => JSX.Element;

// @public
export type EntityRefLinkProps = {
  entityRef: Entity | CompoundEntityRef | string;
  defaultKind?: string;
  title?: string;
  children?: React_2.ReactNode;
} & Omit<LinkProps, 'to'>;

// @public
export const EntityRefLinks: ({
  entityRefs,
  defaultKind,
  ...linkProps
}: EntityRefLinksProps) => JSX.Element;

// @public
export type EntityRefLinksProps = {
  entityRefs: (Entity | CompoundEntityRef)[];
  defaultKind?: string;
} & Omit<LinkProps, 'to'>;

// @public
export function entityRouteParams(entity: Entity): {
  readonly kind: string;
  readonly namespace: string;
  readonly name: string;
};

// @public
export const entityRouteRef: RouteRef<{
  name: string;
  kind: string;
  namespace: string;
}>;

// @public
export const EntitySearchBar: () => JSX.Element;

// @public (undocumented)
export type EntitySourceLocation = {
  locationTargetUrl: string;
  integrationType?: string;
};

// @public
export const EntityTable: {
  <T extends Entity>(props: EntityTableProps<T>): JSX.Element;
  columns: Readonly<{
    createEntityRefColumn<T_1 extends Entity>(options: {
      defaultKind?: string | undefined;
    }): TableColumn<T_1>;
    createEntityRelationColumn<T_2 extends Entity>({
      title,
      relation,
      defaultKind,
      filter: entityFilter,
    }: {
      title: string;
      relation: string;
      defaultKind?: string | undefined;
      filter?:
        | {
            kind: string;
          }
        | undefined;
    }): TableColumn<T_2>;
    createOwnerColumn<T_3 extends Entity>(): TableColumn<T_3>;
    createDomainColumn<T_4 extends Entity>(): TableColumn<T_4>;
    createSystemColumn<T_5 extends Entity>(): TableColumn<T_5>;
    createMetadataDescriptionColumn<T_6 extends Entity>(): TableColumn<T_6>;
    createSpecLifecycleColumn<T_7 extends Entity>(): TableColumn<T_7>;
    createSpecTypeColumn<T_8 extends Entity>(): TableColumn<T_8>;
  }>;
  systemEntityColumns: TableColumn<SystemEntity>[];
  componentEntityColumns: TableColumn<ComponentEntity>[];
};

// @public
export interface EntityTableProps<T extends Entity> {
  // (undocumented)
  columns: TableColumn<T>[];
  // (undocumented)
  emptyContent?: ReactNode;
  // (undocumented)
  entities: T[];
  // (undocumented)
  title: string;
  // (undocumented)
  variant?: 'gridItem';
}

// @public
export class EntityTagFilter implements EntityFilter {
  constructor(values: string[]);
  // (undocumented)
  filterEntity(entity: Entity): boolean;
  // (undocumented)
  toQueryValue(): string[];
  // (undocumented)
  readonly values: string[];
}

// @public (undocumented)
export const EntityTagPicker: () => JSX.Element | null;

// @public
export class EntityTextFilter implements EntityFilter {
  constructor(value: string);
  // (undocumented)
  filterEntity(entity: Entity): boolean;
  // (undocumented)
  readonly value: string;
}

// @public
export class EntityTypeFilter implements EntityFilter {
  constructor(value: string | string[]);
  // (undocumented)
  getCatalogFilters(): Record<string, string | string[]>;
  // (undocumented)
  getTypes(): string[];
  // (undocumented)
  toQueryValue(): string[];
  // (undocumented)
  readonly value: string | string[];
}

// @public (undocumented)
export const EntityTypePicker: (
  props: EntityTypePickerProps,
) => JSX.Element | null;

// @public
export interface EntityTypePickerProps {
  // (undocumented)
  hidden?: boolean;
  // (undocumented)
  initialFilter?: string;
}

// @public
export const FavoriteEntity: (props: FavoriteEntityProps) => JSX.Element;

// @public @deprecated (undocumented)
export const favoriteEntityIcon: (isStarred: boolean) => JSX.Element;

// @public (undocumented)
export type FavoriteEntityProps = ComponentProps<typeof IconButton> & {
  entity: Entity;
};

// @public @deprecated (undocumented)
export const favoriteEntityTooltip: (
  isStarred: boolean,
) => 'Remove from favorites' | 'Add to favorites';

// @public @deprecated (undocumented)
<<<<<<< HEAD
export const formatEntityRefTitle: typeof humanizeEntityRef;
=======
export function getEntityMetadataEditUrl(entity: Entity): string | undefined;

// @public @deprecated (undocumented)
export function getEntityMetadataViewUrl(entity: Entity): string | undefined;
>>>>>>> 4dc1942b

// @public
export function getEntityRelations(
  entity: Entity | undefined,
  relationType: string,
  filter?: {
    kind: string;
  },
): CompoundEntityRef[];

// @public (undocumented)
export function getEntitySourceLocation(
  entity: Entity,
  scmIntegrationsApi: ScmIntegrationRegistry,
): EntitySourceLocation | undefined;

// @public (undocumented)
export function humanizeEntityRef(
  entityRef: Entity | CompoundEntityRef,
  opts?: {
    defaultKind?: string;
  },
): string;

// @public
export function InspectEntityDialog(props: {
  open: boolean;
  entity: Entity;
  onClose: () => void;
}): JSX.Element | null;

// @alpha
export function isOwnerOf(owner: Entity, entity: Entity): boolean;

// @public (undocumented)
export const MockEntityListContextProvider: ({
  children,
  value,
}: React_2.PropsWithChildren<{
  value?: Partial<EntityListContextProps<DefaultEntityFilters>> | undefined;
}>) => JSX.Element;

// @public
export class MockStarredEntitiesApi implements StarredEntitiesApi {
  // (undocumented)
  starredEntitie$(): Observable<Set<string>>;
  // (undocumented)
  toggleStarred(entityRef: string): Promise<void>;
}

// @public
export interface StarredEntitiesApi {
  starredEntitie$(): Observable<Set<string>>;
  toggleStarred(entityRef: string): Promise<void>;
}

// @public
export const starredEntitiesApiRef: ApiRef<StarredEntitiesApi>;

// @public (undocumented)
export const UnregisterEntityDialog: (
  props: UnregisterEntityDialogProps,
) => JSX.Element;

// @public (undocumented)
export type UnregisterEntityDialogProps = {
  open: boolean;
  onConfirm: () => any;
  onClose: () => any;
  entity: Entity;
};

// @public
export function useAsyncEntity<
  TEntity extends Entity = Entity,
>(): EntityLoadingStatus<TEntity>;

// @public
export function useEntity<TEntity extends Entity = Entity>(): {
  entity: TEntity;
  loading: boolean;
  error?: Error;
  refresh?: VoidFunction;
};

// @public
export function useEntityList<
  EntityFilters extends DefaultEntityFilters = DefaultEntityFilters,
>(): EntityListContextProps<EntityFilters>;

// @public
export function useEntityOwnership(): {
  loading: boolean;
  isOwnedEntity: (entity: Entity) => boolean;
};

// @alpha
export function useEntityPermission(permission: Permission): {
  loading: boolean;
  allowed: boolean;
  error?: Error;
};

// @public
export function useEntityTypeFilter(): {
  loading: boolean;
  error?: Error;
  availableTypes: string[];
  selectedTypes: string[];
  setSelectedTypes: (types: string[]) => void;
};

// @public (undocumented)
export function useRelatedEntities(
  entity: Entity,
  relationFilter: {
    type?: string;
    kind?: string;
  },
): {
  entities: Entity[] | undefined;
  loading: boolean;
  error: Error | undefined;
};

// @public
export class UserListFilter implements EntityFilter {
  constructor(
    value: UserListFilterKind,
    isOwnedEntity: (entity: Entity) => boolean,
    isStarredEntity: (entity: Entity) => boolean,
  );
  // (undocumented)
  filterEntity(entity: Entity): boolean;
  // (undocumented)
  readonly isOwnedEntity: (entity: Entity) => boolean;
  // (undocumented)
  readonly isStarredEntity: (entity: Entity) => boolean;
  // (undocumented)
  toQueryValue(): string;
  // (undocumented)
  readonly value: UserListFilterKind;
}

// @public (undocumented)
export type UserListFilterKind = 'owned' | 'starred' | 'all';

// @public (undocumented)
export const UserListPicker: (props: UserListPickerProps) => JSX.Element;

// @public (undocumented)
export type UserListPickerProps = {
  initialFilter?: UserListFilterKind;
  availableFilters?: UserListFilterKind[];
};

// @public (undocumented)
export function useStarredEntities(): {
  starredEntities: Set<string>;
  toggleStarredEntity: (
    entityOrRef: Entity | CompoundEntityRef | string,
  ) => void;
  isStarredEntity: (
    entityOrRef: Entity | CompoundEntityRef | string,
  ) => boolean;
};

// @public (undocumented)
export function useStarredEntity(
  entityOrRef: Entity | CompoundEntityRef | string,
): {
  toggleStarredEntity: () => void;
  isStarredEntity: boolean;
};
```<|MERGE_RESOLUTION|>--- conflicted
+++ resolved
@@ -401,16 +401,6 @@
   isStarred: boolean,
 ) => 'Remove from favorites' | 'Add to favorites';
 
-// @public @deprecated (undocumented)
-<<<<<<< HEAD
-export const formatEntityRefTitle: typeof humanizeEntityRef;
-=======
-export function getEntityMetadataEditUrl(entity: Entity): string | undefined;
-
-// @public @deprecated (undocumented)
-export function getEntityMetadataViewUrl(entity: Entity): string | undefined;
->>>>>>> 4dc1942b
-
 // @public
 export function getEntityRelations(
   entity: Entity | undefined,
